html,
body {
    margin: 0;
    padding: 0;
    height: 100%;
    min-width: 230px;
    font-family: 'Open Sans', 'Frutiger', 'Calibri', 'Myriad Pro', 'Myriad', sans-serif;
}

#container {
    min-height: 100%;
    position: relative;
}

#body {
    padding: 10px;
    padding-bottom: 50px;
    overflow: hidden;
    line-height: 1.7;
    font-size: 16px;
    font-weight: 300;
}

#body section {
    margin-top: 30px;
    margin-bottom: 30px;
}

#body section h1:first-child,
#body section h2:first-child,
#body section h3:first-child,
#body section h4:first-child,
#body section h5:first-child,
#body section h6:first-child {
    margin-top: 0px;
}

#body h1:first-of-type {
    display: inline;
}

#body .header-wrap {
    margin-top: 0px;
    margin-bottom: 30px;
}

.header-wrap .tag:first-of-type {
    margin-left: 30px;
}

.tag {
    display: inline-block;
    position: relative;
    top: -5px;
    color: #777;
    padding: 2px 8px;
    border: 1px solid #aaa;
    border-radius: 3px;
}

#footer {
    position: absolute;
    bottom: 0;
    width: 100%;
    border-top: 1px solid #e7e7e7;
}

.banner {
    position: relative;
    height: 80px;
    background-color: var(--bg-color);
    background-image: url('../img/home/background3.jpg');
    background-repeat: no-repeat;
    background-position: 50%;
    background-size: cover;
}

.banner .container {
    position: relative;
    height: 100%;
}

.brand {
    display: inline-block;
    position: absolute;
    top: 50%;
    transform: translateY(-50%);
    width: 500px;
    text-decoration: none !important;
}

.brand .logo {
    display: inline-block;
    height: 50px;
}

.brand .site-title {
    display: inline-block;
    position: relative;
    top: 5px;
    margin-left: 20px;
    width: auto;
    font-size: 26px;
    line-height: 26px;
    color: white;
    font-weight: 300;
}

.search-form {
    display: inline-block;
    position: absolute;
    right: 12px;
    top: 50%;
    transform: translateY(-50%);
    width: 200px
}

.search-box {
    display: block;
    max-width: 200px;
}

.search-button {
    display: none;
}

@media screen and (max-width: 768px) {

    .banner {
        height: auto;
    }

    .banner .container {
        height: auto;
    }

    .brand {
        display: block;
        position: relative;
        top: 0px;
        transform: none;
        margin: 40px auto;
        width: 100%;
    }

    .brand .logo {
        display: block;
        position: relative;
        margin: 0 auto;
        margin-bottom: 0px;
    }

    .brand .site-title {
        display: block;
        position: relative;
        margin: 0 auto;
        font-size: 20px;
        line-height: 20px;
        color: white;
        text-align: center;
    }

    .search-form {
        display: block;
        position: relative;
        top: 0px;
        right: 0px;
        transform: none;
        margin: 0 auto;
        margin-bottom: 40px;
    }
}

#sidebar.nav {
    margin-bottom: 30px;
}

.nav-link > a {
    color: #fff;
    font-size: 12pt;
}

.nav-link > a:hover {
    text-decoration: underline;
}

.login {
    max-width: 350px;
    margin: auto;
    padding: 15px;
}

form .text-danger {
    padding: 15px;
}

.socialaccount-providers {
    text-align: center;
    margin: 0;
    padding: 15px;
}

.socialaccount-providers li {
    list-style-type: none;
    display: inline-block;
}

.socialaccount-providers li a {
    padding: 6px 12px;
    color: #fff !important;
    text-decoration: none !important;
    background-color: #1EC900;
    border-color: #4cae4c;
    margin-top: 5px;
    margin-bottom: 5px;
    border: 1px solid transparent;
    font-size: 14px;
    font-weight: 400;
    line-height: 1.42857143;
    text-align: center;
    white-space: nowrap;
    vertical-align: middle;
    text-decoration: none;
}

.search-results-title {
    margin-top: 0;
    margin-bottom: 30px;
}

.app-list-container .app-list-screenshot {
    text-align: center;
}

.app-list-container img {
    max-width: 100%;
    height: 200px;
}

.app-list-container .default-screenshot {
    background-color: #0082c9;
    width: 100%;
    padding: 30px;
}

.app-list-container p {
    text-overflow: ellipsis;
    overflow: hidden;
    white-space: nowrap;
}

.sorting {
    margin: 0 30px 15px 30px;
}

.sorting .glyphicon {
    margin-left: -2px;
    margin-right: 3px;
    position: relative;
    top: 2px;
}

#filter-form {
    display: block;
    font-weight: 300;
}

#filter-form input {
    margin: 0px;
    margin-left: 10px;
    cursor: pointer;
    position: relative;
    top: 2px;
}

#filter-form label {
    display: inline-block;
    font-weight: 300;
    cursor: pointer;
    padding: 7px 0px;
    margin: 0px;
    margin-right: 10px;
}

#filter-form label:last-of-type {
    margin-right: 0px;
}

.app-meta {
    border: 1px solid #ccc;
    margin-bottom: 40px;
    float: right;
    padding: 0 30px;
    margin-left: 15px;
    line-height: 1.5em;
}

@media (max-width: 500px){
    .app-meta {
        margin-left: 0;
        float: none;
    }
}

.app-meta h6 {
    font-weight: bold;
    margin-bottom: 3px;
}


.markdown img {
    max-width: 100%;
}

.app-meta p {
    padding-bottom: 15px;
}

.app-meta ul {
    margin: 0;
    padding: 0;
    list-style-type: none;
}

.app-meta ul.list-inline li {
    display: inline;
    padding-left: 0px;
}

.app-meta ul.list-inline li:after {
    content: ", ";
}

.app-meta ul.list-inline li:last-of-type:after {
    content: "";
}

.app-meta .resources ul  {
    padding-left: 20px;
}

.app-meta .resources ul li:before {
    content: "\e144";
    font-family: 'Glyphicons Halflings';
    float: left;
    margin-left: -20px;
    color: var(--bg-color);
    position: relative;
    top: 2px;
}

.loading {
    background-image: url('../img/loading.gif');
    background-position: center;
    background-repeat: no-repeat;
    min-height: 300px;
}

.app-download {
    padding-bottom: 100px;
    padding-top: 50px;
    clear: right;
}

.app-download .unstable {
    color: #e0543d !important;
}

.accordion-item.unstable .accordion-title {
    background-color: #ffe8e4 !important;
    border-color: #ffe8e4 !important;
}

.accordion-item.unstable .accordion-content {
    border-color: #ffe8e4 !important;
}

.accordion-item.unstable .accordion-content:before {
    display: inline-block;
    content: 'Unstable';
    text-transform: uppercase;
    margin-bottom: 10px;
    color: #e0543d;
    font-weight: normal;
}

.accordion-item.unstable .accordion-content .release-download {
    background-color: #e0543d;
}

.accordion-item.unstable .accordion-content .release-download:after {
    content: '(Unstable)';
}

.center {
    text-align: center;
}

#app-upload-form {
    margin-bottom: 30px;
}

#app-upload-form .alert {
    margin: 0;
}

#app-upload-form #detail-msg .text-danger {
    padding: 0px !important;
}

.app-upload {
    max-width: 600px;
    margin: auto;
    padding: 15px;
}

.ajax-loader-gif {
    position: relative;
    top: -1px;
}

address {
    margin-top: 15px;
}

<<<<<<< HEAD
#api-token-regen-form {
    margin-top: 60px;
    max-width: 330px;
=======
.password_change .form-control-feedback {
    top: 33px !important;
>>>>>>> 039d446a
}<|MERGE_RESOLUTION|>--- conflicted
+++ resolved
@@ -423,12 +423,11 @@
     margin-top: 15px;
 }
 
-<<<<<<< HEAD
 #api-token-regen-form {
     margin-top: 60px;
     max-width: 330px;
-=======
+}
+
 .password_change .form-control-feedback {
     top: 33px !important;
->>>>>>> 039d446a
 }