from allauth.account.views import PasswordChangeView
from django.contrib.auth.mixins import LoginRequiredMixin
from django.core.urlresolvers import reverse_lazy
from django.views.generic import TemplateView


class AccountView(LoginRequiredMixin, TemplateView):
    """Display and allow changing of the user's name."""

    template_name = 'user/account.html'

    def get_context_data(self, **kwargs):
        context = super().get_context_data(**kwargs)
        context['acc_page'] = 'account'
        return context


class PasswordView(LoginRequiredMixin, PasswordChangeView):
    """Allow the user to change their password."""

    template_name = 'user/password.html'
    success_url = reverse_lazy('account-password')

    def get_context_data(self, **kwargs):
        context = super().get_context_data(**kwargs)
        context['acc_page'] = 'password'
        return context


class APITokenView(LoginRequiredMixin, TemplateView):
    """Display the user's API token, and allow it to be regenerated."""
<<<<<<< HEAD

=======
>>>>>>> 039d446a
    template_name = 'user/api-token.html'

    def get_context_data(self, **kwargs):
        context = super().get_context_data(**kwargs)
        context['acc_page'] = 'api-token'
        return context<|MERGE_RESOLUTION|>--- conflicted
+++ resolved
@@ -29,10 +29,7 @@
 
 class APITokenView(LoginRequiredMixin, TemplateView):
     """Display the user's API token, and allow it to be regenerated."""
-<<<<<<< HEAD
 
-=======
->>>>>>> 039d446a
     template_name = 'user/api-token.html'
 
     def get_context_data(self, **kwargs):
